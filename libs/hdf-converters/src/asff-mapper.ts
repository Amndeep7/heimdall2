import {encode} from 'html-entities';
import {ExecJSON} from 'inspecjs';
import _ from 'lodash';
import {version as HeimdallToolsVersion} from '../package.json';
import {BaseConverter, ILookupPath, MappedTransform} from './base-converter';
import {AwsConfigMapping} from './mappings/AwsConfigMapping';

const IMPACT_MAPPING: Map<string, number> = new Map([
  ['CRITICAL', 0.9],
  ['HIGH', 0.7],
  ['MEDIUM', 0.5],
  ['LOW', 0.3],
  ['INFORMATIONAL', 0.0]
]);

const DEFAULT_NIST_TAG = ['SA-11', 'RA-5'];
const SEVERITY_LABEL = 'Severity.Label';
const COMPLIANCE_STATUS = 'Compliance.Status';

// Sometimes certain ASFF file types require massaging in order to generate good HDF files.  These are the supported special cases and a catchall 'Default'.  'Default' files and non-special cased methods for otherwise special cased files do the pre-defined default behaviors when generating the HDF file.
enum SpecialCasing {
  FirewallManager = 'AWS Firewall Manager',
  Prowler = 'Prowler',
  SecurityHub = 'AWS Security Hub',
  Trivy = 'Aqua Trivy',
  HDF2ASFF = 'MITRE SAF HDF2ASFF',
  Default = 'Default'
}

function whichSpecialCase(finding: Record<string, unknown>): SpecialCasing {
  const productArn = _.get(finding, 'ProductArn') as string;
  if (
    productArn.match(
      /^arn:[^:]+:securityhub:[^:]+:[^:]*:product\/aws\/firewall-manager$/
    )
  ) {
    return SpecialCasing.FirewallManager;
  } else if (
    productArn.match(
      /^arn:[^:]+:securityhub:[^:]+:[^:]*:product\/prowler\/prowler$/
    )
  ) {
    return SpecialCasing.Prowler;
  } else if (
    productArn.match(
      /^arn:[^:]+:securityhub:[^:]+:[^:]*:product\/aws\/securityhub$/
    )
  ) {
    return SpecialCasing.SecurityHub;
  } else if (
    productArn.match(
      /^arn:[^:]+:securityhub:[^:]+:[^:]*:product\/aquasecurity\/aquasecurity$/
    )
  ) {
    return SpecialCasing.Trivy;
  } else if (
    _.some(
      _.get(finding, 'FindingProviderFields.Types') as string[],
      (type: string) => _.startsWith(type, 'MITRE/SAF/')
    )
  ) {
    return SpecialCasing.HDF2ASFF;
  } else {
    return SpecialCasing.Default;
  }
}

const SPECIAL_CASE_MAPPING: Map<
  SpecialCasing,
  // eslint-disable-next-line @typescript-eslint/ban-types
  Record<string, Function>
> = new Map([
  [SpecialCasing.FirewallManager, getFirewallManager()],
  [SpecialCasing.Prowler, getProwler()],
  [SpecialCasing.SecurityHub, getSecurityHub()],
  [SpecialCasing.Trivy, getTrivy()],
  [SpecialCasing.HDF2ASFF, getHDF2ASFF()]
]);

type ExternalProductHandlerOutputs =
  | (() => string | number)
  | (() => string | undefined)
  | number
  | string
  | string[]
  | Record<string, unknown>
  | Map<SpecialCasing, Record<string, Record<string, unknown>>>
  | MappedTransform<ExecJSON.Execution, ILookupPath>
  | undefined;

function externalProductHandler(
  context: ASFFMapper | ASFFResults,
  product: SpecialCasing,
  data: unknown,
  func: string,
  defaultVal: ExternalProductHandlerOutputs
): ExternalProductHandlerOutputs {
  if (
    product !== SpecialCasing.Default &&
    _.has(SPECIAL_CASE_MAPPING.get(product), func)
  ) {
    let keywords: Record<string, unknown> = {};
    if (context.supportingDocs.has(product)) {
      keywords = {...context.supportingDocs.get(product)};
    }
    return _.get(SPECIAL_CASE_MAPPING.get(product), func)?.apply(context, [
      data,
      keywords
    ]);
  } else {
    if (typeof defaultVal === 'function') {
      return defaultVal();
    } else {
      return defaultVal;
    }
  }
}

// consolidate the array of controls which were generated 1:1 with findings in order to have subfindings/results
function consolidate(
  context: ASFFMapper,
  input: unknown[],
  file: Record<string, unknown>
): ExecJSON.Control[] {
  // Group Sub-findings by HDF ID
  const allFindings = _.get(file, 'Findings') as Record<string, unknown>[];
  if (input.length !== allFindings.length) {
    throw new Error(
      'The number of generated controls should be the same as the number of findings at this point in the process.'
    );
  }
  const idGroups = _.groupBy(
    _.zip(input, allFindings),
    (value: [ExecJSON.Control, Record<string, unknown>]) => {
      const [hdfControl, asffFinding] = value;
      return externalProductHandler(
        context,
        whichSpecialCase(asffFinding),
        asffFinding,
        'subfindingsId',
        _.get(hdfControl, 'id')
      ) as string;
    }
  ) as Record<string, [ExecJSON.Control, Record<string, unknown>][]>;

  const output: ExecJSON.Control[] = [];
  Object.entries(idGroups).forEach((idGroup) => {
    const [id, data] = idGroup;
    const group = data.map((d) => d[0]);
    const findings = data.map((d) => d[1]);

    const productInfo = (_.get(findings[0], 'ProductArn') as string)
      .split(':')
      .slice(-1)[0]
      .split('/');
    const productName = externalProductHandler(
      context,
      whichSpecialCase(findings[0]),
      findings,
      'productName',
      encode(`${productInfo[1]}/${productInfo[2]}`)
    );

    const item: ExecJSON.Control = {
      // Add productName to ID if any ID's are the same across products
      id: id,
      title: `${productName}: ${_.uniq(group.map((d) => d.title)).join(';')}`,
      tags: _.mergeWith(
        {},
        ...group.map((d) => d.tags),
        (acc: unknown, cur: unknown) => {
          if (acc === undefined || cur === undefined) {
            return undefined;
          } else if (_.isEqual(acc, cur)) {
            return acc;
          } else {
            return _.uniq(_.concat([], acc, cur));
          }
        }
      ),
      impact: Math.max(...group.map((d) => d.impact)),
      desc: externalProductHandler(
        context,
        whichSpecialCase(findings[0]),
        group,
        'desc',
        _.uniq(group.map((d) => d.desc)).join('\n')
      ) as string,
      descriptions: group
        .map((d) => d.descriptions)
        .flat()
        .filter(
          (element, index, arr) =>
            element !== null &&
            element !== undefined &&
            element.data !== '' &&
            index ===
              arr.findIndex(
                (e) => e !== null && e !== undefined && e.data === element.data
              ) // https://stackoverflow.com/a/36744732/645647
        ) as ExecJSON.ControlDescription[],
      refs: group
        .map((d) => d.refs)
        .flat()
        .filter(
          (element) => _.get(element, 'url') !== undefined
        ) as ExecJSON.Reference[],
      source_location: {},
      code: JSON.stringify({Findings: findings}, null, 2),
      results: group.map((d) => d.results).flat() as ExecJSON.ControlResult[]
    };
    output.push(item);
  });
  return output;
}

function wrapWithFindingsObject(
  output:
    | Record<string, unknown>
    | Record<string, unknown>[]
    | Record<string, Record<string, unknown>[]>
): Record<string, Record<string, unknown>[]> {
  if (!_.has(output, 'Findings')) {
    if (Array.isArray(output)) {
      output = {Findings: output};
    } else {
      output = {Findings: [output]};
    }
  }
  return output as Record<string, Record<string, unknown>[]>;
}
function fixFileInput(
  asffJson: string
): Record<string, Record<string, unknown>[]> {
  let output = {};
  try {
    output = JSON.parse(asffJson);
  } catch {
    // Prowler gives us JSON Lines format but we need regular JSON
    const fixedInput = `[${asffJson
      .trim()
      .replace(/}\n/g, '},\n')
      .replace(/\},\n\$/g, '')}]`;
    output = JSON.parse(fixedInput);
  }
  return wrapWithFindingsObject(output);
}

// eslint-disable-next-line @typescript-eslint/ban-types
function getFirewallManager(): Record<string, Function> {
  const findingId = (finding: Record<string, unknown>): string =>
    encode(_.get(finding, 'Title') as string);
  const productName = (
    findings: Record<string, unknown> | Record<string, unknown>[]
  ): string => {
    const finding = Array.isArray(findings) ? findings[0] : findings;
    return encode(
      `${_.get(finding, 'ProductFields.aws/securityhub/CompanyName')} ${_.get(
        finding,
        'ProductFields.aws/securityhub/ProductName'
      )}`
    );
  };
  const filename = (
    findingInfo: [Record<string, unknown>, Record<string, unknown>[]]
  ): string => {
    return `${productName(findingInfo[1])}.json`;
  };
  return {
    findingId,
    productName,
    filename
  };
}
// eslint-disable-next-line @typescript-eslint/ban-types
function getProwler(): Record<string, Function> {
  const subfindingsCodeDesc = (finding: unknown): string =>
    encode(_.get(finding, 'Description'));
  const findingId = (finding: unknown): string => {
    const generatorId = _.get(finding, 'GeneratorId');
    const hyphenIndex = generatorId.indexOf('-');
    return encode(generatorId.slice(hyphenIndex + 1));
  };
  const productName = (
    findings: Record<string, unknown> | Record<string, unknown>[]
  ): string => {
    const finding = Array.isArray(findings) ? findings[0] : findings;
    return encode(_.get(finding, 'ProductFields.ProviderName') as string);
  };
  const desc = (): string => ' ';
  const filename = (
    findingInfo: [Record<string, unknown>, Record<string, unknown>[]]
  ): string => {
    return `${productName(findingInfo[1])}.json`;
  };
  const meta = (): Record<string, string> => {
    return {name: 'Prowler', title: 'Prowler Findings'};
  };
  return {
    subfindingsCodeDesc,
    findingId,
    productName,
    desc,
    filename,
    meta
  };
}
// eslint-disable-next-line @typescript-eslint/ban-types
function getSecurityHub(): Record<string, Function> {
  const FINDING_STANDARDS_CONTROL_ARN = 'ProductFields.StandardsControlArn';
  const correspondingControl = (controls: unknown[], finding: unknown) => {
    return controls.find(
      (control) =>
        _.get(control, 'StandardsControlArn') ===
        _.get(finding, FINDING_STANDARDS_CONTROL_ARN)
    );
  };
  const securityhubSupportingDocs = (standards: string[] | undefined) => {
    let controls: null | unknown[];
    try {
      if (Array.isArray(standards)) {
        controls = standards
          .map((standard) => _.get(JSON.parse(standard), 'Controls'))
          .flat();
      } else {
        controls = null;
      }
    } catch (error) {
      throw new Error(
        `Invalid supporting docs for Security Hub:\nException: ${error}`
      );
    }
    const AWS_CONFIG_MAPPING = new AwsConfigMapping();
    return {
      controls,
      awsConfigMapping: AWS_CONFIG_MAPPING
    };
  };
  const findingId = (
    finding: unknown,
    {controls = null}: {controls: unknown[] | null}
  ) => {
    let output: string;
    let control;
    if (
      controls !== null &&
      (control = correspondingControl(controls, finding)) !== null
    ) {
      output = _.get(control, 'ControlId');
    } else if (_.has(finding, 'ProductFields.ControlId')) {
      // check if aws
      output = _.get(finding, 'ProductFields.ControlId');
    } else if (_.has(finding, 'ProductFields.RuleId')) {
      // check if cis
      output = _.get(finding, 'ProductFields.RuleId');
    } else {
      output = _.get(finding, 'GeneratorId').split('/').slice(-1)[0];
    }
    return encode(output);
  };
  const findingImpact = (
    finding: unknown,
    {controls = null}: {controls: unknown[] | null}
  ) => {
    let impact: string | number;
    let control;
    if (
      controls !== null &&
      (control = correspondingControl(controls, finding)) !== null
    ) {
      impact = _.get(control, 'SeverityRating');
    } else {
      // severity is required, but can be either 'label' or 'normalized' internally with 'label' being preferred.  other values can be in here too such as the original severity rating.
      impact =
        _.get(finding, SEVERITY_LABEL) ||
        _.get(finding, 'Severity.Normalized') / 100.0;
      // securityhub asff file does not contain accurate severity information by setting things that shouldn't be informational to informational: when additional context, i.e. standards, is not provided, set informational to medium.
      if (typeof impact === 'string' && impact === 'INFORMATIONAL') {
        impact = 'MEDIUM';
      }
    }
    return impact;
  };
  const findingNistTag = (
    finding: unknown,
    {awsConfigMapping}: {awsConfigMapping: AwsConfigMapping}
  ) => {
    if (
      _.get(finding, 'ProductFields.RelatedAWSResources:0/type') !==
      'AWS::Config::ConfigRule'
    ) {
      return [];
    }
    return awsConfigMapping.searchNIST([
      _.get(finding, 'ProductFields.RelatedAWSResources:0/name')
    ]);
  };
  const findingTitle = (
    finding: unknown,
    {controls = null}: {controls: unknown[] | null}
  ) => {
    let control;
    if (
      controls !== null &&
      (control = correspondingControl(controls, finding)) !== null
    ) {
      return encode(_.get(control, 'Title'));
    } else {
      return encode(_.get(finding, 'Title'));
    }
  };
  const productName = (
    findings: Record<string, unknown> | Record<string, unknown>[]
  ): string => {
    const finding = Array.isArray(findings) ? findings[0] : findings;
    // `${_.get(findings[0], 'ProductFields.aws/securityhub/CompanyName')} ${_.get(findings[0], 'ProductFields.aws/securityhub/ProductName')}`
    // not using above due to wanting to provide the standard's name instead
    let standardName: string;
    if (
      (_.get(finding, 'Types[0]') as string)
        .split('/')
        .slice(-1)[0]
        .replace(/-/gi, ' ')
        .toLowerCase() ===
      (_.get(finding, FINDING_STANDARDS_CONTROL_ARN) as string)
        .split('/')
        .slice(-4)[0]
        .replace(/-/gi, ' ')
        .toLowerCase()
    ) {
      standardName = (_.get(finding, 'Types[0]') as string)
        .split('/')
        .slice(-1)[0]
        .replace(/-/gi, ' ');
    } else {
      standardName = (_.get(finding, FINDING_STANDARDS_CONTROL_ARN) as string)
        .split('/')
        .slice(-4)[0]
        .replace(/-/gi, ' ')
        .split(/\s+/)
        .map((element: string) => {
          return element.charAt(0).toUpperCase() + element.slice(1);
        })
        .join(' ');
    }
    return encode(
      `${standardName} v${
        (_.get(finding, FINDING_STANDARDS_CONTROL_ARN) as string)
          .split('/')
          .slice(-2)[0]
      }`
    );
  };
  const filename = (
    findingInfo: [Record<string, unknown>, Record<string, unknown>[]]
  ): string => {
    return `${productName(findingInfo[0])}.json`;
  };
  return {
    securityhubSupportingDocs,
    findingId,
    findingImpact,
    findingNistTag,
    findingTitle,
    productName,
    filename
  };
}

// eslint-disable-next-line @typescript-eslint/ban-types
function getTrivy(): Record<string, Function> {
  const findingId = (finding: unknown): string => {
    const generatorId = _.get(finding, 'GeneratorId');
    const cveId = _.get(finding, 'Resources[0].Details.Other.CVE ID');
    if (typeof cveId === 'string') {
      return encode(`${generatorId}/${cveId}`);
    } else {
      const id = _.get(finding, 'Id');
      return encode(`${generatorId}/${id}`);
    }
  };
  const findingNistTag = (finding: unknown): string[] => {
    const cveId = _.get(finding, 'Resources[0].Details.Other.CVE ID');
    if (typeof cveId === 'string') {
      return ['SI-2', 'RA-5'];
    } else {
      return [];
    }
  };
  const subfindingsStatus = (): ExecJSON.ControlResultStatus => {
    return ExecJSON.ControlResultStatus.Failed;
  };
  const subfindingsMessage = (finding: unknown): string | undefined => {
    const cveId = _.get(finding, 'Resources[0].Details.Other.CVE ID');
    if (typeof cveId === 'string') {
      const patchedPackage = _.get(
        finding,
        'Resources[0].Details.Other.Patched Package'
      );
      const patchedVersionMessage =
        patchedPackage.length === 0
          ? 'There is no patched version of the package.'
          : `The package has been patched since version(s): ${patchedPackage}.`;
      return `For package ${_.get(
        finding,
        'Resources[0].Details.Other.PkgName'
      )}, the current version that is installed is ${_.get(
        finding,
        'Resources[0].Details.Other.Installed Package'
      )}.  ${patchedVersionMessage}`;
    } else {
      return undefined;
    }
  };
  const productName = (): string => {
    return 'Aqua Security - Trivy';
  };
  const filename = (): string => {
    return `${productName()}.json`;
  };
  const meta = (): Record<string, string> => {
    return {name: 'Trivy', title: 'Trivy Findings'};
  };
  return {
    findingId,
    findingNistTag,
    subfindingsStatus,
    subfindingsMessage,
    productName,
    filename,
    meta
  };
}

// eslint-disable-next-line @typescript-eslint/ban-types
function getHDF2ASFF(): Record<string, Function> {
  const TYPE_NIST_TAG = 'Tags/nist/';
  const replaceTypesSlashes = <T>(type: T): T | string => {
    if (!_.isString(type)) {
      return type;
    }
    const FROM_ASFF_TYPES_SLASH_REPLACEMENT = /{{{SLASH}}}/gi; // The "Types" field of ASFF only supports a maximum of 2 slashes, and will get replaced with this text. Note that the default AWS CLI doesn't support UTF-8 encoding
    return type.replace(FROM_ASFF_TYPES_SLASH_REPLACEMENT, '/');
  };
  const getFilteredTypes = (
    finding: unknown,
    {
      startsWith = [''],
      doesNotStartWith = []
    }: {startsWith?: string[]; doesNotStartWith?: string[]} = {}
  ): string[] => {
    return _.filter(
      _.get(finding, 'FindingProviderFields.Types'),
      (type) =>
        _.some(startsWith, (beginning) => _.startsWith(type, beginning)) &&
        _.every(doesNotStartWith, (beginning) => !_.startsWith(type, beginning))
    );
  };
  const convertClassifierStringToExpectedType = (
    c: string
  ): string | string[] => {
    // brittle since the assumption is that if the classifier is an array, it can be tokenized via commas, i.e. the tokens themselves don't contain any commas
    if (c.startsWith('[') && c.endsWith(']')) {
      return c.slice(1, -1).split(', ');
    }
    return c;
  };
  const findExecutionFindingIndex = (
    asffOrFindings: Record<string, unknown> | Record<string, unknown>[]
  ): number => {
    return _.findIndex(
      Array.isArray(asffOrFindings)
        ? asffOrFindings
        : (_.get(asffOrFindings, 'Findings') as Record<string, unknown>[]),
      (finding) => (_.get(finding, 'Id') as string).split('/').length === 2
    );
  };
  const preprocessingASFF = (
    asff: Record<string, unknown>
  ): Record<string, unknown> => {
    const clone = _.cloneDeep(asff);
    const index = findExecutionFindingIndex(clone);
    _.pullAt(_.get(clone, 'Findings') as Record<string, unknown>[], index);
    return clone;
  };
  const supportingDocs = (
    input: [
      Record<string, unknown>,
      Map<SpecialCasing, Record<string, Record<string, unknown>>>
    ]
  ): Map<SpecialCasing, Record<string, Record<string, unknown>>> => {
    const [asff, docs] = input;
    const index = findExecutionFindingIndex(asff);
    const docsClone = _.cloneDeep(docs);
    docsClone.set(SpecialCasing.HDF2ASFF, {
      execution: _.get(asff, `Findings[${index}]`) as Record<string, unknown>
    });
    return docsClone;
  };
  const findingByTopLevelObject = (finding: unknown, objectName: string): Record<string, unknown> => {
    return _.reduce(
      getFilteredTypes(finding, {
        startsWith: [objectName]
      }),
      (acc: Record<string, unknown>, cur: string) => {
        const [, category, classifier] = cur.split('/');
        if (classifier === '[]') {
          return {...acc, [replaceTypesSlashes(category)]: []};
        } else if (classifier === '""') {
          return {...acc, [replaceTypesSlashes(category)]: ''};
        } else {
          return {
            ...acc,
            [replaceTypesSlashes(category)]:
              convertClassifierStringToExpectedType(
                replaceTypesSlashes(classifier)
              )
          };
        }
      },
      {}
    );
  };
  const productName = (
    findings: Record<string, unknown> | Record<string, unknown>[]
  ): string => {
    const finding = Array.isArray(findings) ? findings[0] : findings;
    const name = _.get(finding, 'Id') as string;
    return encode(name.split('/').slice(0, 2).join(' - '));
  };
  const filename = (
    findingInfo: [Record<string, unknown>, Record<string, unknown>[]]
  ): string => {
    const finding = findingInfo[0];
    return getFilteredTypes(finding, {startsWith: ['File/Input/']})[0]
      .split('/')
      .slice(-1)[0];
  };
  const mapping = (
    context: ASFFMapper
  ): MappedTransform<ExecJSON.Execution, ILookupPath> => {
    const execution = _.get(
      context.supportingDocs.get(SpecialCasing.HDF2ASFF),
      'execution'
    );
    // NOTE: waiting on inspecjs to include passthrough as a potential value in the type
    /*
    const passthroughTag = getFilteredTypes(execution, {
      startsWith: ['Execution/passthrough/']
    });
    */
    const profileNames = _.chain(
      getFilteredTypes(execution, {
        doesNotStartWith: ['MITRE', 'File', 'Execution']
      })
    )
      .map((type) => type.split('/')[0])
      .uniq()
      .value();
    const ret = {
      platform: JSON.parse(
        getFilteredTypes(execution, {
          startsWith: ['Execution/platform/']
        })[0]
          .split('/')
          .slice(2)[0]
      ),
      version: getFilteredTypes(execution, {
        startsWith: ['Execution/version/']
      })[0]
        .split('/')
        .slice(2)[0],
      statistics: JSON.parse(
        getFilteredTypes(execution, {
          startsWith: ['Execution/statistics/']
        })[0]
          .split('/')
          .slice(2)[0]
      ),
      /*
      ...(passthroughTag.length > 0 && {
        passthrough: JSON.parse(passthroughTag[0].split('/').slice(2)[0])
      }),
      */
      profiles: _.map(profileNames, (profileName: string) => {
        return {
          name:
            replaceTypesSlashes(
              getFilteredTypes(execution, {
                startsWith: [`${profileName}/name/`]
              })[0]
                ?.split('/')
                .slice(2)[0]
            ) ?? 'AWS Security Finding Format',
          version:
            replaceTypesSlashes(
              getFilteredTypes(execution, {
                startsWith: [`${profileName}/version/`]
              })[0]
                ?.split('/')
                .slice(2)[0]
            ) ?? '',
          title:
            replaceTypesSlashes(
              getFilteredTypes(execution, {
                startsWith: [`${profileName}/title/`]
              })[0]
                ?.split('/')
                .slice(2)[0]
            ) ?? 'ASFF Findings',
          maintainer:
            replaceTypesSlashes(
              getFilteredTypes(execution, {
                startsWith: [`${profileName}/maintainer/`]
              })[0]
                ?.split('/')
                .slice(2)[0]
            ) ?? null,
          summary:
            replaceTypesSlashes(
              getFilteredTypes(execution, {
                startsWith: [`${profileName}/summary/`]
              })[0]
                ?.split('/')
                .slice(2)[0]
            ) ?? '',
          license:
            replaceTypesSlashes(
              getFilteredTypes(execution, {
                startsWith: [`${profileName}/license/`]
              })[0]
                ?.split('/')
                .slice(2)[0]
            ) ?? null,
          copyright:
            replaceTypesSlashes(
              getFilteredTypes(execution, {
                startsWith: [`${profileName}/copyright/`]
              })[0]
                ?.split('/')
                .slice(2)[0]
            ) ?? null,
          copyright_email:
            replaceTypesSlashes(
              getFilteredTypes(execution, {
                startsWith: [`${profileName}/copyright_email/`]
              })[0]
                ?.split('/')
                .slice(2)[0]
            ) ?? null,
          supports: [],
          attributes: JSON.parse(
            replaceTypesSlashes(
              getFilteredTypes(execution, {
                startsWith: [`${profileName}/inputs/`]
              })[0]
                ?.split('/')
                .slice(2)[0]
            ) ?? '[]'
          ),
          depends: JSON.parse(
            replaceTypesSlashes(
              getFilteredTypes(execution, {
                startsWith: [`${profileName}/depends/`]
              })[0]
                ?.split('/')
                .slice(2)[0]
            ) ?? '[]'
          ),
          groups: [],
          status: 'loaded',
          controls: consolidate(
            context,
            _.map(
              _.get(context.data, 'Findings') as Record<string, unknown>[],
              (finding: Record<string, unknown>) => {
                return {
                  id:
                    replaceTypesSlashes(
                      getFilteredTypes(execution, {
                        startsWith: ['Control/ID/']
                      })[0]
                        ?.split('/')
                        .slice(2)[0]
                    ) ?? '',
                  title:
                    replaceTypesSlashes(
                      getFilteredTypes(execution, {
                        startsWith: ['Control/Title/']
                      })[0]
                        ?.split('/')
                        .slice(2)[0]
                    ) ?? '',
                  desc: '',
                  impact: JSON.parse(
                    replaceTypesSlashes(
                      getFilteredTypes(execution, {
                        startsWith: ['Control/Impact/']
                      })[0]
                        ?.split('/')
                        .slice(2)[0]
                    ) ?? '0'
                  ),
                  tags: {
                    ...findingByTopLevelObject(finding, 'Tags/'),
                    target: replaceTypesSlashes(
                      (_.get(execution, 'Id') as string).split('/')[0]
                    )
                  },
                  descriptions: _.map(Object.entries(findingByTopLevelObject(finding, 'Descriptions/')), ([key, value]) => ({ 'label': key, 'data': value })),
                  refs: [],
                  source_location: {},
                  code:
                    replaceTypesSlashes(
                      getFilteredTypes(execution, {
                        startsWith: ['Control/Code/']
                      })[0]
                        ?.split('/')
                        .slice(2)[0]
                    ) ?? '',
                  results: [findingByTopLevelObject(finding, 'Segment/')]
                };
              }
            ),
            context.data
          ),
          sha256:
            replaceTypesSlashes(
              getFilteredTypes(execution, {
                startsWith: [`${profileName}/sha256/`]
              })[0]
                ?.split('/')
                .slice(2)[0]
            ) ?? ''
        };
      })
    };
    console.log(ret);
    return ret;
  };
  return {
    preprocessingASFF,
    supportingDocs,
    productName,
    filename,
    mapping
  };
}

export class ASFFMapper extends BaseConverter {
  meta: Record<string, string | undefined> | undefined;
  supportingDocs: Map<SpecialCasing, Record<string, Record<string, unknown>>>;

  statusReason(finding: unknown): string | undefined {
    return _.get(finding, 'Compliance.StatusReasons')
      ?.map((reason: Record<string, string>) =>
        Object.entries(reason).map(([key, value]: [string, string]) => {
          return `${encode(key)}: ${encode(value)}`;
        })
      )
      .flat()
      .join('\n');
  }

  setMappings(): void {
    this.mappings = externalProductHandler(
      this,
      whichSpecialCase(
        _.get(this.data, 'Findings[0]') as Record<string, unknown>
      ),
      this,
      'mapping',
      {
        platform: {
          name: 'Heimdall Tools',
          release: HeimdallToolsVersion,
          target_id: ''
        },
        version: HeimdallToolsVersion,
        statistics: {
          duration: null
        },
        profiles: [
          {
            name: {
              transformer: (): string => {
                return this.meta?.name || 'AWS Security Finding Format';
              }
            },
<<<<<<< HEAD
            version: '',
            title: {
              transformer: (): string => {
                return (_.get(this.meta, 'title') as string) || 'ASFF Findings';
=======
            tags: {
              nist: {
                transformer: (finding: unknown): string[] => {
                  const tags = this.externalProductHandler(
                    _.get(finding, 'ProductArn') as string,
                    finding,
                    'findingNistTag',
                    []
                  ) as string[];
                  if (tags.length === 0) {
                    return DEFAULT_NIST_TAG;
                  } else {
                    return tags;
                  }
                }
>>>>>>> dfa830e7
              }
            },
            maintainer: null,
            summary: '',
            license: null,
            copyright: null,
            copyright_email: null,
            supports: [],
            attributes: [],
            depends: [],
            groups: [],
            status: 'loaded',
            controls: [
              {
                path: 'Findings',
                key: 'id',
                arrayTransformer: consolidate.bind(this, this),
                id: {
                  transformer: (finding: Record<string, unknown>): string =>
                    externalProductHandler(
                      this,
                      whichSpecialCase(finding),
                      finding,
                      'findingId',
                      encode(_.get(finding, 'GeneratorId') as string)
                    ) as string
                },
                title: {
                  transformer: (finding: Record<string, unknown>): string =>
                    externalProductHandler(
                      this,
                      whichSpecialCase(finding),
                      finding,
                      'findingTitle',
                      encode(_.get(finding, 'Title') as string)
                    ) as string
                },
                desc: {
                  path: 'Description',
                  transformer: (input: string): string => encode(input)
                },
                impact: {
                  transformer: (finding: Record<string, unknown>): number => {
                    // There can be findings listed that are intentionally ignored due to the underlying control being superseded by a control from a different standard
                    let impact: string | number;
                    if (_.get(finding, 'Workflow.Status') === 'SUPPRESSED') {
                      impact = 'INFORMATIONAL';
                    } else {
                      // Severity is required, but can be either 'label' or 'normalized' internally with 'label' being preferred.  other values can be in here too such as the original severity rating.
                      const defaultFunc = (): string | number =>
                        (_.get(finding, SEVERITY_LABEL) as string | undefined)
                          ? (_.get(finding, SEVERITY_LABEL) as string)
                          : (_.get(finding, 'Severity.Normalized') as number) /
                            100.0;
                      impact = externalProductHandler(
                        this,
                        whichSpecialCase(finding),
                        finding,
                        'findingImpact',
                        defaultFunc
                      ) as string | number;
                    }
                    return typeof impact === 'string'
                      ? IMPACT_MAPPING.get(impact) || 0
                      : impact;
                  }
                },
                tags: {
                  transformer: (
                    finding: Record<string, unknown>
                  ): Record<string, unknown> | undefined =>
                    externalProductHandler(
                      this,
                      whichSpecialCase(finding),
                      finding,
                      'findingTags',
                      {}
                    ) as Record<string, unknown>,
                  nist: {
                    transformer: (
                      finding: Record<string, unknown>
                    ): string[] => {
                      const tags = externalProductHandler(
                        this,
                        whichSpecialCase(finding),
                        finding,
                        'findingNistTag',
                        []
                      ) as string[];
                      if (!tags.length) {
                        return DEFAULT_NIST_TAG;
                      } else {
                        return tags;
                      }
                    }
                  }
                },
                descriptions: [
                  {
                    data: {
                      path: 'Remediation.Recommendation',
                      transformer: (input: Record<string, string>): string => {
                        const data: string[] = [];
                        if (_.has(input, 'Text')) {
                          data.push(_.get(input, 'Text'));
                        }
                        if (_.has(input, 'Url')) {
                          data.push(_.get(input, 'Url'));
                        }
                        return data.join('\n');
                      }
                    },
                    label: 'fix'
                  }
                ],
                refs: [
                  {
                    transformer: (
                      finding: Record<string, unknown>
                    ): Record<string, unknown> => {
                      return {
                        ...(_.has(finding, 'SourceUrl') && {
                          url: {
                            path: 'SourceUrl'
                          }
                        })
                      };
                    }
                  }
                ],
                source_location: {},
                code: '',
                results: [
                  {
                    status: {
                      transformer: (
                        finding: Record<string, unknown>
                      ): ExecJSON.ControlResultStatus => {
                        const defaultFunc = () => {
                          if (_.has(finding, COMPLIANCE_STATUS)) {
                            switch (_.get(finding, COMPLIANCE_STATUS)) {
                              case 'PASSED':
                                return ExecJSON.ControlResultStatus.Passed;
                              case 'WARNING':
                                return ExecJSON.ControlResultStatus.Skipped;
                              case 'FAILED':
                                return ExecJSON.ControlResultStatus.Failed;
                              case 'NOT_AVAILABLE':
                                // primary meaning is that the check could not be performed due to a service outage or API error, but it's also overloaded to mean NOT_APPLICABLE so technically 'skipped' or 'error' could be applicable, but AWS seems to do the equivalent of skipped
                                return ExecJSON.ControlResultStatus.Skipped;
                              default:
                                // not a valid value for the status enum
                                return ExecJSON.ControlResultStatus.Error;
                            }
                          } else {
                            // if no compliance status is provided which is a weird but possible case, then skip
                            return ExecJSON.ControlResultStatus.Skipped;
                          }
                        };
                        return externalProductHandler(
                          this,
                          whichSpecialCase(finding),
                          finding,
                          'subfindingsStatus',
                          defaultFunc
                        ) as ExecJSON.ControlResultStatus;
                      }
                    },
                    code_desc: {
                      transformer: (
                        finding: Record<string, unknown>
                      ): string => {
                        let output = externalProductHandler(
                          this,
                          whichSpecialCase(finding),
                          finding,
                          'subfindingsCodeDesc',
                          ''
                        ) as string;
                        if (output) {
                          output += '; ';
                        }
                        const resources = (
                          _.get(finding, 'Resources') as Record<
                            string,
                            unknown
                          >[]
                        )
                          .map((resource: unknown) => {
                            let hash = `Type: ${encode(
                              _.get(resource, 'Type')
                            )}, Id: ${encode(_.get(resource, 'Id'))}`;
                            if (_.has(resource, 'Partition')) {
                              hash += `, Partition: ${encode(
                                _.get(resource, 'Partition')
                              )}`;
                            }
                            if (_.has(resource, 'Region')) {
                              hash += `, Region: ${encode(
                                _.get(resource, 'Region')
                              )}`;
                            }
                            return hash;
                          })
                          .join(', ');
                        output += `Resources: [${resources}]`;
                        return output;
                      }
                    },
                    transformer: (
                      finding: Record<string, unknown>
                    ): Record<string, unknown> => {
                      const message = (() => {
                        const defaultFunc = () => {
                          const statusReason = this.statusReason(finding);
                          switch (_.get(finding, COMPLIANCE_STATUS)) {
                            case undefined: // Possible for Compliance.Status to not be there, in which case it's a skip_message
                              return undefined;
                            case 'PASSED':
                              return statusReason;
                            case 'WARNING':
                              return undefined;
                            case 'FAILED':
                              return statusReason;
                            case 'NOT_AVAILABLE':
                              return undefined;
                            default:
                              return statusReason;
                          }
                        };
                        return externalProductHandler(
                          this,
                          whichSpecialCase(finding),
                          finding,
                          'subfindingsMessage',
                          defaultFunc
                        ) as string | undefined;
                      })();
                      const skipMessage = (() => {
                        const statusReason = this.statusReason(finding);
                        switch (_.get(finding, COMPLIANCE_STATUS)) {
                          case undefined: // Possible for Compliance.Status to not be there, in which case it's a skip_message
                            return statusReason;
                          case 'PASSED':
                            return undefined;
                          case 'WARNING':
                            return statusReason;
                          case 'FAILED':
                            return undefined;
                          case 'NOT_AVAILABLE':
                            // primary meaning is that the check could not be performed due to a service outage or API error, but it's also overloaded to mean NOT_APPLICABLE so technically 'skipped' or 'error' could be applicable, but AWS seems to do the equivalent of skipped
                            return statusReason;
                          default:
                            return undefined;
                        }
                      })();
                      return {
                        ...(message !== undefined && {message}),
                        ...(skipMessage !== undefined && {
                          skip_message: skipMessage
                        })
                      };
                    },
                    start_time: {
                      transformer: (finding: Record<string, unknown>): string =>
                        (_.get(finding, 'LastObservedAt') as string) ||
                        (_.get(finding, 'UpdatedAt') as string)
                    }
                  }
                ]
              }
            ],
            sha256: ''
          }
        ]
      }
    ) as MappedTransform<ExecJSON.Execution, ILookupPath>;
    console.log('mappings defined');
  }

  constructor(
    asff: Record<string, unknown>,
    supportingDocs: Map<SpecialCasing, Record<string, Record<string, unknown>>>,
    meta: Record<string, string | undefined> | undefined = undefined
  ) {
    super(asff);
    this.meta = meta;
    this.supportingDocs = supportingDocs;
    this.setMappings();
  }
}

export class ASFFResults {
  data: Record<string, Record<string, unknown>[]>;
  meta: Record<string, string | undefined> | undefined;
  supportingDocs: Map<SpecialCasing, Record<string, Record<string, unknown>>>;
  constructor(
    asffJson: string,
    securityhubStandardsJsonArray: undefined | string[] = undefined,
    meta: Record<string, string | undefined> | undefined = undefined
  ) {
    this.meta = meta;
    this.supportingDocs = new Map<
      SpecialCasing,
      Record<string, Record<string, unknown>>
    >();
    this.supportingDocs.set(
      SpecialCasing.SecurityHub,
      _.get(
        SPECIAL_CASE_MAPPING.get(SpecialCasing.SecurityHub),
        'securityhubSupportingDocs',
        (standards: string[] | undefined) => {
          throw new Error(
            `supportingDocs function should've been defined: ${standards}`
          );
        }
      )(securityhubStandardsJsonArray)
    );
    const findings = _.get(fixFileInput(asffJson), 'Findings');
    this.data = _.groupBy(findings, (finding) => {
      const productInfo = (_.get(finding, 'ProductArn') as string)
        .split(':')
        .slice(-1)[0]
        .split('/');
      const defaultFilename = `${productInfo[1]} | ${productInfo[2]}.json`;
      return externalProductHandler(
        this,
        whichSpecialCase(finding),
        [finding, findings],
        'filename',
        encode(defaultFilename)
      );
    });
  }

  toHdf(): Record<string, ExecJSON.Execution> {
    return _.mapValues(this.data, (val) => {
      const wrapped = wrapWithFindingsObject(val);
      const ret = new ASFFMapper(
        externalProductHandler(
          this,
          whichSpecialCase(
            _.get(wrapped, 'Findings[0]') as unknown as Record<string, unknown>
          ),
          wrapped,
          'preprocessingASFF',
          wrapped
        ) as Record<string, unknown>,
        externalProductHandler(
          this,
          whichSpecialCase(
            _.get(wrapped, 'Findings[0]') as unknown as Record<string, unknown>
          ),
          [wrapped, this.supportingDocs],
          'supportingDocs',
          this.supportingDocs
        ) as Map<SpecialCasing, Record<string, Record<string, unknown>>>,
        externalProductHandler(
          this,
          whichSpecialCase(
            _.get(wrapped, 'Findings[0]') as unknown as Record<string, unknown>
          ),
          undefined,
          'meta',
          this.meta
        ) as Record<string, string>
      ).toHdf();
      console.log('created an hdf file');
      return ret;
    });
  }
}<|MERGE_RESOLUTION|>--- conflicted
+++ resolved
@@ -887,28 +887,10 @@
                 return this.meta?.name || 'AWS Security Finding Format';
               }
             },
-<<<<<<< HEAD
             version: '',
             title: {
               transformer: (): string => {
                 return (_.get(this.meta, 'title') as string) || 'ASFF Findings';
-=======
-            tags: {
-              nist: {
-                transformer: (finding: unknown): string[] => {
-                  const tags = this.externalProductHandler(
-                    _.get(finding, 'ProductArn') as string,
-                    finding,
-                    'findingNistTag',
-                    []
-                  ) as string[];
-                  if (tags.length === 0) {
-                    return DEFAULT_NIST_TAG;
-                  } else {
-                    return tags;
-                  }
-                }
->>>>>>> dfa830e7
               }
             },
             maintainer: null,
@@ -998,7 +980,7 @@
                         'findingNistTag',
                         []
                       ) as string[];
-                      if (!tags.length) {
+                      if (tags.length === 0) {
                         return DEFAULT_NIST_TAG;
                       } else {
                         return tags;

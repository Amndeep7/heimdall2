--- conflicted
+++ resolved
@@ -138,13 +138,8 @@
   /** Generates a d3 heirarchy structure, with appropriate bounds to our width
    *  detailing all of the controls in the nist hash */
   get treemap_layout(): d3.HierarchyRectangularNode<TreemapNode> {
-<<<<<<< HEAD
     // Get the current filtered data
-    let controls = FilteredDataModule.controls(this.filter);
-=======
-    // Get the currejnt filtered data
     const controls = FilteredDataModule.controls(this.filter);
->>>>>>> d4fa1853
 
     // Build the map
     const hierarchy = build_nist_tree_map(controls, ColorHackModule);

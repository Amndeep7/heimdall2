--- conflicted
+++ resolved
@@ -1,6 +1,26 @@
 <template>
   <div>
     <div v-if="editable">
+      <v-row class="mt-0">
+        <v-col>
+          <v-autocomplete
+            v-model="usersToAdd"
+            :items="availableUsers"
+            chips
+            label="Add Users"
+            full-width
+            hide-selected
+            deletable-chips
+            multiple
+            single-line
+          >
+            <template slot="append-outer">
+              <v-btn @click="addUsers">
+                <v-icon left>mdi-plus</v-icon>
+                Add
+              </v-btn><template>
+  <div>
+    <div>
       <v-row class="mt-0">
         <v-col>
           <v-autocomplete
@@ -27,25 +47,24 @@
     <v-row>
       <v-col>
         <v-data-table
-          :headers="displayedHeaders"
+          :headers="headers"
           :items="currentUsers"
           :items-per-page="5"
         >
           <template #[`item.full-name`]="{item}"
             >{{ item.firstName }} {{ item.lastName }}</template
           >
-<<<<<<< HEAD
           <template #[`item.groupRole`]="{item}">
             <v-select
+              v-if="editable"
               :items="['owner', 'member']"
               :value="item.groupRole"
               @click="editedUser = item"
               @change="onUpdateUserGroupRole"
-          /></template>
+            />
+            <span v-else> {{ item.groupRole }} </span>
+          </template>
           <template #[`item.actions`]="{item}">
-=======
-          <template v-if="editable" #[`item.actions`]="{item}">
->>>>>>> 7ef981e3
             <v-icon small title="Delete" @click="deleteUserDialog(item)">
               mdi-delete
             </v-icon>
@@ -82,11 +101,8 @@
 })
 export default class Users extends Vue {
   @VModel({type: Array, required: false, default() {return []}}) currentUsers!: ISlimUser[];
-<<<<<<< HEAD
-=======
-  @Prop({type: Boolean, required: false, default: true}) readonly editable!: boolean;
-
->>>>>>> 7ef981e3
+  @Prop({type: Boolean, default: false}) readonly editable!: boolean;
+
   usersToAdd: string[] = [];
   editedUser: ISlimUser = {id: '0', email: ''};
   dialogDelete = false;
@@ -105,7 +121,6 @@
     },
     {
       text: 'Role',
-<<<<<<< HEAD
       value: 'groupRole',
       width: '20%'
     },
@@ -113,23 +128,8 @@
       text: 'Actions',
       value: 'actions',
       sortable: false
-=======
-      value: 'groupRole'
->>>>>>> 7ef981e3
     }
   ];
-
-  get displayedHeaders() {
-    // If the user is editing the group, then display the actions column.
-    if(this.editable) {
-      this.headers.push({
-        text: 'Actions',
-        value: 'actions',
-        sortable: false,
-      });
-    }
-    return this.headers;
-  }
 
   addUsers() {
     ServerModule.allUsers.forEach((user) => {
@@ -196,4 +196,170 @@
     return users;
   }
 }
+</script>
+
+            </template>
+          </v-autocomplete>
+        </v-col>
+      </v-row>
+    </div>
+    <v-row>
+      <v-col>
+        <v-data-table
+          :headers="displayedHeaders"
+          :items="currentUsers"
+          :items-per-page="5"
+        >
+          <template #[`item.full-name`]="{item}"
+            >{{ item.firstName }} {{ item.lastName }}</template
+          >
+          <template #[`item.groupRole`]="{item}">
+            <v-select
+              :items="['owner', 'member']"
+              :value="item.groupRole"
+              @click="editedUser = item"
+              @change="onUpdateUserGroupRole"
+          /></template>
+          <template #[`item.actions`]="{item}">
+            <v-icon small title="Delete" @click="deleteUserDialog(item)">
+              mdi-delete
+            </v-icon>
+          </template>
+          <template #no-data>
+            No users currently added to this group.
+          </template>
+        </v-data-table>
+      </v-col>
+    </v-row>
+    <DeleteDialog
+      v-model="dialogDelete"
+      type="user"
+      @cancel="closeDeleteDialog"
+      @confirm="deleteUserConfirm"
+    />
+  </div>
+</template>
+
+<script lang="ts">
+import {ISlimUser} from '@heimdall/interfaces';
+import Vue from 'vue';
+import Component from 'vue-class-component';
+import {Prop, VModel} from 'vue-property-decorator';
+import {ServerModule} from '@/store/server';
+import {IVuetifyItems} from '@/utilities/helper_util';
+import DeleteDialog from '@/components/generic/DeleteDialog.vue';
+import {SnackbarModule} from '../../../store/snackbar';
+
+@Component({
+  components: {
+    DeleteDialog,
+  }
+})
+export default class Users extends Vue {
+  @VModel({type: Array, required: false, default() {return []}}) currentUsers!: ISlimUser[];
+  usersToAdd: string[] = [];
+  editedUser: ISlimUser = {id: '0', email: ''};
+  dialogDelete = false;
+  headers: Object[] = [
+    {
+      text: 'Name',
+      value: 'full-name'
+    },
+    {
+      text: 'Email',
+      value: 'email'
+    },
+    {
+      text: 'Title',
+      value: 'title'
+    },
+    {
+      text: 'Role',
+      value: 'groupRole',
+      width: '20%'
+    },
+    {
+      text: 'Actions',
+      value: 'actions',
+      sortable: false
+    }
+  ];
+
+  get displayedHeaders() {
+    // If the user is editing the group, then display the actions column.
+    if(this.editable) {
+      this.headers.push({
+        text: 'Actions',
+        value: 'actions',
+        sortable: false,
+      });
+    }
+    return this.headers;
+  }
+
+  addUsers() {
+    ServerModule.allUsers.forEach((user) => {
+      if(this.usersToAdd.includes(user.id)) {
+        user.groupRole = 'member';
+        this.currentUsers.push(user);
+      }
+    });
+    this.usersToAdd = [];
+  }
+
+  onUpdateUserGroupRole(newValue: string) {
+    // If a role is being changed to member, check that there is at least 1 owner.
+    if(newValue === 'member') {
+      if(this.numberOfOwners() <= 1) {
+        SnackbarModule.failure(`Must have at least 1 owner`);
+        return;
+      }
+    }
+    const userToUpdate = this.currentUsers.indexOf(this.editedUser)
+    this.editedUser.groupRole = newValue
+    this.currentUsers[userToUpdate] = this.editedUser
+  }
+
+  numberOfOwners(): number {
+    let numberOfOwners = 0;
+    this.currentUsers.forEach((user) => {
+      if(user.groupRole === 'owner') {
+        ++numberOfOwners;
+      }
+    });
+    return numberOfOwners;
+  }
+
+  deleteUserDialog(user: ISlimUser): void {
+    this.editedUser = user;
+    this.dialogDelete = true
+  }
+
+  closeDeleteDialog () {
+    this.dialogDelete = false
+    this.editedUser = {id: '0', email: ''};
+  }
+
+  deleteUserConfirm(): void {
+    if (this.editedUser) {
+      this.currentUsers.splice(this.currentUsers.indexOf(this.editedUser), 1);
+    }
+    this.closeDeleteDialog();
+  }
+
+  // Filter out users that are already in the group from the user search
+  get availableUsers(): IVuetifyItems[] {
+    const currentUserIds: string[] = this.currentUsers.map((user) => user.id);
+    const users: IVuetifyItems[] = [];
+    ServerModule.allUsers.forEach(async (user) => {
+      if(!currentUserIds.includes(user.id) && user.id !== ServerModule.userInfo.id) {
+        users.push({
+          text: `${user.firstName || ''} ${user.lastName || ''} (${user.email})`,
+          value: user.id
+        });
+      }
+    })
+    return users;
+  }
+}
 </script>
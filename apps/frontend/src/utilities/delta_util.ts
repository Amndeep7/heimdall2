/**
 * Provides utlities for comparing executions
 */

import {SourcedContextualizedEvaluation} from '@/store/report_intake';
import {ContextualizedControl, ContextualizedEvaluation} from 'inspecjs';
import {DateTime} from 'luxon';

export const NOT_SELECTED = 'not selected';

// Unique ID is the unique ID of a file
// Controls is a list of controls
interface ResultControls {
<<<<<<< HEAD
  unique_id: string;
  controls: ContextualizedControl[];
=======
  uniqueId: string;
  controls: context.ContextualizedControl[];
>>>>>>> d4fa1853
}

/**
 * Represents a change in a property.
 * We assume that the "old" property is the name to use for both.
 * IE that they are the same property value.
 */
export class ControlChange {
  name: string; // the key/title of these values
  values: string[]; // values over controls sorted by time

  /** Trivial constructor */
  constructor(name: string, values: string[]) {
    this.values = values;
    this.name = name;
  }

  /** Checks if this actually changes anything.
   * Returns true iff old !== new
   */
  get valid(): boolean {
    let firstSelected = -1;
    for (let i = 0; i < this.values.length; i++) {
      if (this.values[i] !== NOT_SELECTED) {
        firstSelected = i;
        break;
      }
    }
    if (firstSelected === -1) {
      return false;
    }
    for (let i = firstSelected + 1; i < this.values.length; i++) {
      if (
        this.values[i] !== this.values[firstSelected] &&
        this.values[i] !== NOT_SELECTED
      ) {
        return true;
      }
    }
    return false;
  }
}

/**
 * Represents a group of changes all under one cnosistent named banner.
 */
export class ControlChangeGroup {
  name: string;
  changes: ControlChange[];

  /** Trivial constructor */
  constructor(name: string, changes: ControlChange[]) {
    this.name = name;
    this.changes = changes;
  }

  /** Checks if this has any changes at all. Simple shorthand */
  get any(): boolean {
    return this.changes.length > 0;
  }

  /** Removes any changes if they aren't actually changes */
  clean() {
    this.changes = this.changes.filter((c) => c.valid);
  }
}

/**
 * Holds/computes the differences between two runs of the same control.
 */
export class ControlDelta {
<<<<<<< HEAD
  controls: ContextualizedControl[] = [];
  controlsandnull: (ContextualizedControl | null)[] = [];
  numNull: number = 0;
=======
  controls: context.ContextualizedControl[] = [];
  controlsandnull: (context.ContextualizedControl | null)[] = [];
  numNull = 0;
>>>>>>> d4fa1853

  constructor(controls: (ContextualizedControl | null)[]) {
    this.controlsandnull = controls;
    for (const value of controls) {
      if (value !== null) {
        this.controls.push(value);
      } else {
        this.numNull += 1;
      }
    }
  }

  /** Returns the changes in "header" elements of a control. E.g. name, status, etc. */
  get headerChanges(): ControlChangeGroup {
    // Init the list
    const headerChanges: ControlChange[] = [];

    // Change in... ID? Theoretically possible!
    headerChanges.push(
      new ControlChange(
        'ID',
        this.controlsandnull.map((c) => {
          if (c === null) {
            return NOT_SELECTED;
          }
          return c.data.id;
        })
      )
    );

    // And severity! Why not
    headerChanges.push(
      new ControlChange(
        'Severity',
        this.controlsandnull.map((c) => {
          if (c === null) {
            return NOT_SELECTED;
          }
          return c.hdf.severity;
        })
      )
    );

    // Change in nist tags!
    headerChanges.push(
      new ControlChange(
        'NIST Tags',
        this.controlsandnull.map((c) => {
          if (c === null) {
            return NOT_SELECTED;
          }
<<<<<<< HEAD
          return c.hdf.rawNistTags.join(', ');
=======
          return c.hdf.raw_nist_tags.join(', ');
>>>>>>> d4fa1853
        })
      )
    );

    // Make the group and clean it
    const result = new ControlChangeGroup('Control Details', headerChanges);
    result.clean();
    return result;
  }
}

export function get_eval_start_time(
  ev: ContextualizedEvaluation
): string | null {
  for (const prof of ev.contains) {
    for (const ctrl of prof.contains) {
      if (ctrl.hdf.segments!.length) {
        return ctrl.hdf.segments![0].start_time;
      }
    }
  }
  return null;
}

/**
 * Grabs the "top" (IE non-overlayed/end of overlay chain) controls from the execution.
 *
 * @param exec The execution to grab controls from
 */
function extract_top_level_controls(
  exec: SourcedContextualizedEvaluation
): ResultControls {
  // Get all controls
  const allControls = exec.contains.flatMap((p) => p.contains);

  // Filter to controls that aren't overlayed further
<<<<<<< HEAD
  const top = allControls.filter((control) => control.extendedBy.length === 0);
  return {unique_id: exec.from_file.unique_id, controls: top};
=======
  const top = allControls.filter((control) => control.extended_by.length === 0);
  return {uniqueId: exec.from_file.uniqueId, controls: top};
>>>>>>> d4fa1853
}
/** An object of contextualized controls with the same V-ID */
export type ControlSeries = {[key: string]: ContextualizedControl};

/** Matches ControlID keys to Arrays of Controls */
export type ControlSeriesLookup = {[key: string]: ControlSeries};

/** Helps manage comparing change(s) between one or more profile executions */
export class ComparisonContext {
  /** A list of old-new control pairings */
  pairings: ControlSeriesLookup;

  constructor(executions: readonly SourcedContextualizedEvaluation[]) {
    // Get all of the "top level" controls from each execution, IE those that actually ran
    // grouped by their files unique id.
    const allControls = executions.map(extract_top_level_controls);
    // Organize the controls by ID
    // The structure this returns is as follows:
    // {{"V-XXX": {"unique_file_id_1": control, "unique_file_id_2": control, ...}}}
    const matched = allControls.reduce(
      (acc: ControlSeriesLookup, evaluation: ResultControls) => {
        evaluation.controls.forEach((control) => {
          // Group initialization
          if (!acc[control.data.id]) {
            acc[control.data.id] = {};
          }
          // Grouping
          acc[control.data.id][evaluation.uniqueId] = control;
        });

        return acc;
      },
      {}
    );
    // Store
    this.pairings = matched;
  }
}

/*
  DateTime parsing in Chrome works very different than Safari and Firefox
  Using luxon provides consistent timestamp information with a fallback to
  using the native browser date parsing.

  Chrome already supports parsing all of these formats natively, however it
  is the only browser that does so.
*/
export function parse_datetime(dateString: string): DateTime {
  let result: DateTime;

  result = DateTime.fromRFC2822(dateString);
  if (result.isValid) {
    return result;
  }
  result = DateTime.fromISO(dateString);
  if (result.isValid) {
    return result;
  }
  result = DateTime.fromHTTP(dateString);
  if (result.isValid) {
    return result;
  }
  result = DateTime.fromSQL(dateString);
  if (result.isValid) {
    return result;
  }

  return DateTime.fromJSDate(new Date(dateString));
}

export function compare_times(
  a: SourcedContextualizedEvaluation,
  b: SourcedContextualizedEvaluation
) {
  const aDate = parse_datetime(get_eval_start_time(a) || '');
  const bDate = parse_datetime(get_eval_start_time(b) || '');

  return aDate.valueOf() - bDate.valueOf();
}<|MERGE_RESOLUTION|>--- conflicted
+++ resolved
@@ -11,13 +11,8 @@
 // Unique ID is the unique ID of a file
 // Controls is a list of controls
 interface ResultControls {
-<<<<<<< HEAD
-  unique_id: string;
+  uniqueId: string;
   controls: ContextualizedControl[];
-=======
-  uniqueId: string;
-  controls: context.ContextualizedControl[];
->>>>>>> d4fa1853
 }
 
 /**
@@ -89,15 +84,9 @@
  * Holds/computes the differences between two runs of the same control.
  */
 export class ControlDelta {
-<<<<<<< HEAD
   controls: ContextualizedControl[] = [];
   controlsandnull: (ContextualizedControl | null)[] = [];
-  numNull: number = 0;
-=======
-  controls: context.ContextualizedControl[] = [];
-  controlsandnull: (context.ContextualizedControl | null)[] = [];
   numNull = 0;
->>>>>>> d4fa1853
 
   constructor(controls: (ContextualizedControl | null)[]) {
     this.controlsandnull = controls;
@@ -149,11 +138,7 @@
           if (c === null) {
             return NOT_SELECTED;
           }
-<<<<<<< HEAD
           return c.hdf.rawNistTags.join(', ');
-=======
-          return c.hdf.raw_nist_tags.join(', ');
->>>>>>> d4fa1853
         })
       )
     );
@@ -190,13 +175,8 @@
   const allControls = exec.contains.flatMap((p) => p.contains);
 
   // Filter to controls that aren't overlayed further
-<<<<<<< HEAD
   const top = allControls.filter((control) => control.extendedBy.length === 0);
-  return {unique_id: exec.from_file.unique_id, controls: top};
-=======
-  const top = allControls.filter((control) => control.extended_by.length === 0);
   return {uniqueId: exec.from_file.uniqueId, controls: top};
->>>>>>> d4fa1853
 }
 /** An object of contextualized controls with the same V-ID */
 export type ControlSeries = {[key: string]: ContextualizedControl};

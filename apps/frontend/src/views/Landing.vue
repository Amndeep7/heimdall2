--- conflicted
+++ resolved
@@ -18,16 +18,12 @@
 import Component, {mixins} from 'vue-class-component';
 import ServerMixin from '@/mixins/ServerMixin';
 import UploadNexus from '@/components/global/UploadNexus.vue';
-<<<<<<< HEAD
-import BaseView from '@/views/BaseView.vue';
+import Base from '@/views/Base.vue';
 import VueShepherd from 'vue-shepherd';
 import '@/assets/onboarding_tour.css';
 
 Vue.use(VueShepherd);
 
-=======
-import Base from '@/views/Base.vue';
->>>>>>> d4fa1853
 @Component({
   components: {
     UploadNexus,

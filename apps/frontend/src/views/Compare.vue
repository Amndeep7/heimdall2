--- conflicted
+++ resolved
@@ -2,8 +2,6 @@
   <Base :title="curr_title">
     <!-- Topbar config - give it a search bar -->
     <template #topbar-content>
-<<<<<<< HEAD
-=======
       <v-text-field
         v-model="searchTerm"
         flat
@@ -14,7 +12,6 @@
         label="Search"
         clearable
       />
->>>>>>> d4fa1853
       <UploadButton />
     </template>
 
@@ -276,20 +273,11 @@
   expandedView = true;
   tab = 0;
   width: number = window.innerWidth;
-<<<<<<< HEAD
-  start_index: number = 0;
-  ascending: boolean = true;
-  chartsOpen: boolean = true;
-  ableTab: boolean = true;
-  expansion: number = 0;
-=======
   startIndex = 0;
   ascending = true;
   chartsOpen = true;
-  searchTerm = '';
   ableTab = true;
   expansion = 0;
->>>>>>> d4fa1853
 
   /** Yields the current two selected reports as an ExecDelta,  */
   get curr_delta(): ComparisonContext {
@@ -315,7 +303,6 @@
       status: SearchModule.statusFilter,
       severity: SearchModule.severityFilter,
       fromFile: this.file_filter,
-<<<<<<< HEAD
       ids: SearchModule.controlIdSearchTerms,
       titleSearchTerms: SearchModule.titleSearchTerms,
       descriptionSearchTerms: SearchModule.descriptionSearchTerms,
@@ -323,10 +310,6 @@
       searchTerm: SearchModule.freeSearch,
       codeSearchTerms: SearchModule.codeSearchTerms,
       omit_overlayed_controls: true,
-=======
-      searchTerm: this.searchTerm || '',
-      omit_overlayed_controls: true
->>>>>>> d4fa1853
     };
   }
 
@@ -385,49 +368,29 @@
     for (const file of this.files) {
       lowCounts.push(
         SeverityCountModule.low({
-<<<<<<< HEAD
-          fromFile: [file.unique_id],
+          fromFile: [file.uniqueId],
           status: ['Failed'],
-=======
-          fromFile: [file.uniqueId],
-          status: 'Failed',
->>>>>>> d4fa1853
           omit_overlayed_controls: true
         })
       );
       medCounts.push(
         SeverityCountModule.medium({
-<<<<<<< HEAD
-          fromFile: [file.unique_id],
+          fromFile: [file.uniqueId],
           status: ['Failed'],
-=======
-          fromFile: [file.uniqueId],
-          status: 'Failed',
->>>>>>> d4fa1853
           omit_overlayed_controls: true
         })
       );
       highCounts.push(
         SeverityCountModule.high({
-<<<<<<< HEAD
-          fromFile: [file.unique_id],
+          fromFile: [file.uniqueId],
           status: ['Failed'],
-=======
-          fromFile: [file.uniqueId],
-          status: 'Failed',
->>>>>>> d4fa1853
           omit_overlayed_controls: true
         })
       );
       critCounts.push(
         SeverityCountModule.critical({
-<<<<<<< HEAD
-          fromFile: [file.unique_id],
+          fromFile: [file.uniqueId],
           status: ['Failed'],
-=======
-          fromFile: [file.uniqueId],
-          status: 'Failed',
->>>>>>> d4fa1853
           omit_overlayed_controls: true
         })
       );

{
  "name": "inspecjs",
  "version": "0.0.1",
  "description": "© 2018 The MITRE Corporation.",
<<<<<<< HEAD
  "files": [ "dist" ],
  "main": "dist/inspecjs",
=======
  "main": "./dist/store.js",
  "dependencies": {},
  "devDependencies": {
    "@types/jest": "^24.0.15",
    "@types/node": "^12.0.10",
    "chai": "^4.2.0",
    "jest": "^24.8.0",
    "lite-server": "^2.5.3",
    "ts-jest": "^24.0.2",
    "typescript": "^3.5.2"
  },
>>>>>>> e61f075c
  "scripts": {
    "build": "tsc",
    "test": "jest --watch"
  },
  "repository": {
    "type": "git",
    "url": "git+https://github.com/mitre/inspecjs.git"
  },
  "keywords": [],
  "author": "",
  "license": "ISC",
  "bugs": {
    "url": "https://github.com/mitre/inspecjs/issues"
  },
  "homepage": "https://github.com/mitre/inspecjs#readme",
  "types": "./dist/store.d.ts"
}<|MERGE_RESOLUTION|>--- conflicted
+++ resolved
@@ -2,11 +2,8 @@
   "name": "inspecjs",
   "version": "0.0.1",
   "description": "© 2018 The MITRE Corporation.",
-<<<<<<< HEAD
   "files": [ "dist" ],
   "main": "dist/inspecjs",
-=======
-  "main": "./dist/store.js",
   "dependencies": {},
   "devDependencies": {
     "@types/jest": "^24.0.15",
@@ -17,7 +14,6 @@
     "ts-jest": "^24.0.2",
     "typescript": "^3.5.2"
   },
->>>>>>> e61f075c
   "scripts": {
     "build": "tsc",
     "test": "jest --watch"
